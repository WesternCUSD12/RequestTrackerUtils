--- conflicted
+++ resolved
@@ -66,23 +66,14 @@
     def get_next_tag(self):
         """
         Get the next asset tag without incrementing the sequence.
-<<<<<<< HEAD
-        Supports dynamic digit expansion (W12-9999 → W12-10000).
-=======
         Supports dynamic digit expansion (W12-99999 → W12-100000).
->>>>>>> 58237f65
         
         Returns:
             str: The next asset tag in the sequence
         """
         current_number = self.get_current_sequence()
-<<<<<<< HEAD
-        # Calculate required digits (minimum 4, expands as needed)
-        digit_count = max(4, len(str(current_number)))
-=======
         # Calculate required digits (minimum 5, expands as needed)
         digit_count = max(5, len(str(current_number)))
->>>>>>> 58237f65
         return f"{self.prefix}{current_number:0{digit_count}d}"
     
     def increment_sequence(self):
